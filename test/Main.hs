import Common
import Control.Exception            (bracket)
import Control.Monad                (when)
import System.Exit                  (exitFailure)
import System.IO

import Bytea
import ExecuteMany
import Notify
import Time

tests :: [TestEnv -> Test]
tests =
<<<<<<< HEAD
    [ TestLabel "Bytea"         . testBytea
    , TestLabel "Notify"        . testNotify
    , TestLabel "ExecuteMany"   . testExecuteMany
=======
    [ TestLabel "Bytea"     . testBytea
    , TestLabel "Notify"    . testNotify
    , TestLabel "Time"      . testTime
>>>>>>> c0fad6ba
    ]

-- | Action for connecting to the database that will be used for testing.
--
-- Note that some tests, such as Notify, use multiple connections, and assume
-- that 'testConnect' connects to the same database every time it is called.
testConnect :: IO Connection
testConnect = connectPostgreSQL ""

withTestEnv :: (TestEnv -> IO a) -> IO a
withTestEnv cb =
    withConn $ \conn ->
        cb TestEnv
            { conn     = conn
            , withConn = withConn
            }
  where
    withConn = bracket testConnect close

main :: IO ()
main = do
    mapM_ (`hSetBuffering` LineBuffering) [stdout, stderr]
    Counts{cases, tried, errors, failures} <-
        withTestEnv $ \env -> runTestTT $ TestList $ map ($ env) tests
    when (cases /= tried || errors /= 0 || failures /= 0) $ exitFailure<|MERGE_RESOLUTION|>--- conflicted
+++ resolved
@@ -11,15 +11,10 @@
 
 tests :: [TestEnv -> Test]
 tests =
-<<<<<<< HEAD
     [ TestLabel "Bytea"         . testBytea
     , TestLabel "Notify"        . testNotify
     , TestLabel "ExecuteMany"   . testExecuteMany
-=======
-    [ TestLabel "Bytea"     . testBytea
-    , TestLabel "Notify"    . testNotify
-    , TestLabel "Time"      . testTime
->>>>>>> c0fad6ba
+    , TestLabel "Time"          . testTime
     ]
 
 -- | Action for connecting to the database that will be used for testing.
